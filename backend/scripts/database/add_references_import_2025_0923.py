"""
- brands: Essential, Hotwav, Nothing, Redmi
- colors: Alpine Loop L Indigo, Black, Black Titanium, Blue, Blue Titanium, Bronze, Brown, Chalk, Copper, Cream, Desert, Desert Titanium, Gold, Graphite, Gray, Green, Grey, Ice Blue, Indigo, Lavender, Lavender Purple, Midnight, Mint, Natural Titanium, Navy, Ocean, Olive, Phantom Black, Pink, Porcelain, Porcelaine, Purple, Red, Rose Gold, Silver, Space Gray, Space Grey, Starlight, Teal, Titanium, Trail Loop M/L Green/Grey, Trail Loop S/M Green/Grey, Ultramarine, White, White Titanium, Yellow
- memory_options: 100GB, 10GB, 1GB, 1TB, 20GB, 320GB, 50GB
- ram_options: 12, 16, 2, 3, 4, 6, 8
"""

import os
import sys

import psycopg2
from dotenv import load_dotenv


def main():
    print("🚀 Début de l'implémentation des tables...")

    # Charger les variables d'environnement
    env_path = os.path.join(os.path.dirname(__file__), ".env")
    if os.path.exists(env_path):
        load_dotenv(env_path)

    # Obtenir l'URL de la base de données
    db_url = os.getenv("DATABASE_URL")
    if not db_url:
        print("❌ ERROR: DATABASE_URL environment variable is not set")
        sys.exit(1)

    print("📡 Connexion à la base de données...")

    try:
        # Connexion à la base de données
        conn = psycopg2.connect(db_url)
        cur = conn.cursor()
        print("🗑️  Avant update")

        cur.execute("SELECT * FROM memory_options")
        memory_options = cur.fetchall()
        print("Memory options actuelles:", memory_options)

        cur.execute("SELECT * FROM brands")
        brands = cur.fetchall()
        print("Brands actuelles:", brands)

        cur.execute("SELECT * FROM colors")
        colors = cur.fetchall()
        print("Colors actuelles:", colors)

        color_lookup = {
            color.lower(): color_id
            for color_id, color in colors
            if isinstance(color, str)
        }

        cur.execute("SELECT * FROM ram_options")
        ram_options = cur.fetchall()
        print("RAM options actuelles:", ram_options)

        memory_values = ["100GB", "10GB", "1GB", "1TB", "20GB", "320GB", "50GB"]
        for memory in memory_values:
            try:
                cur.execute(
<<<<<<< HEAD
                    "INSERT INTO memory_options (memory,tcp_value) VALUES (%s,'0')",
=======
                    "INSERT INTO memory_options (memory, tcp_value) VALUES (%s, %s)",
>>>>>>> 6d28e989
                    (memory, 0),
                )
                print(f"✅ Ajouté Memory: {memory} (tcp_value=0)")
            except psycopg2.IntegrityError:
                print(f"⚠️  Memory {memory} existe déjà")
                conn.rollback()  # Rollback pour cette insertion seulement

        ram_values = ["12", "16", "2", "3", "4", "6", "8"]
        for ram in ram_values:
            try:
                cur.execute("INSERT INTO ram_options (ram) VALUES (%s)", (ram,))
                print(f"✅ Ajouté RAM: {ram}")
            except psycopg2.IntegrityError:
                print(f"⚠️  RAM {ram} existe déjà")
                conn.rollback()  # Rollback pour cette insertion seulement

        brand_values = ['Essential', 'Hotwav', 'Nothing', 'Redmi']
        for brand in brand_values:
            try:
                cur.execute("INSERT INTO brands (brand) VALUES (%s)", (brand,))
                print(f"✅ Ajouté Brand: {brand}")
            except psycopg2.IntegrityError:
                print(f"⚠️  Brand {brand} existe déjà")
                conn.rollback()  # Rollback pour cette insertion seulement

        color_translations = {
            "alpine loop l indigo": "Bleu",
            "black": "Noir",
            "black titanium": "Noir",
            "blue": "Bleu",
            "blue titanium": "Bleu",
            "bronze": "Orange",
            "brown": "Orange",
            "chalk": "Blanc",
            "copper": "Orange",
            "cream": "Blanc",
            "desert": "Blanc",
            "desert titanium": "Blanc",
            "gold": "Blanc",
            "graphite": "Noir",
            "gray": "Noir",
            "green": "Vert",
            "grey": "Noir",
            "ice blue": "Bleu",
            "indigo": "Bleu",
            "lavender": "Violet",
            "lavender purple": "Violet",
            "midnight": "Bleu",
            "mint": "Vert",
            "natural titanium": "Blanc",
            "navy": "Bleu",
            "ocean": "Bleu",
            "olive": "Vert",
            "phantom black": "Noir",
            "pink": "Rose",
            "porcelain": "Blanc",
            "porcelaine": "Blanc",
            "purple": "Violet",
            "red": "Rouge",
            "rose gold": "Rose",
            "silver": "Blanc",
            "space gray": "Noir",
            "space grey": "Noir",
            "starlight": "Blanc",
            "teal": "Bleu",
            "titanium": "Blanc",
            "trail loop m/l green/grey": "Vert",
            "trail loop s/m green/grey": "Vert",
            "ultramarine": "Bleu",
            "white": "Blanc",
            "white titanium": "Blanc",
            "yellow": "Jaune",
        }

        for source, target in color_translations.items():
            color_source = source.lower()
            target_id = color_lookup.get(target.lower())
            if target_id is None:
                print(
                    f"⚠️  Impossible d'associer la couleur cible '{target}' pour '{color_source}'"
                )
                continue

            try:
                cur.execute(
                    """
                    INSERT INTO color_translations (color_source, color_target, color_target_id)
                    VALUES (%s, %s, %s)
                    ON CONFLICT (color_source) DO UPDATE
                    SET color_target = EXCLUDED.color_target,
                        color_target_id = EXCLUDED.color_target_id
                    """,
                    (color_source, target, target_id),
                )
                print(
                    f"✅ Traduction couleur: {color_source} -> {target} (ID cible: {target_id})"
                )
            except psycopg2.Error as error:
                print(
                    f"❌ Erreur lors de l'insertion de la couleur {color_source}: {error}"
                )
                conn.rollback()

        conn.commit()

        print("🗑️  Après update")
        cur.execute("SELECT * FROM memory_options")
        memory_options = cur.fetchall()
        print("Memory options finales:", memory_options)

        cur.execute("SELECT * FROM ram_options")
        ram_options = cur.fetchall()
        print("RAM options finales:", ram_options)

        print(
            "\n🎉 Modification memory_options,color_translations, brands et ram_options ok !"
        )

    except psycopg2.Error as e:
        print(f"❌ Erreur de base de données: {e}")
        if 'conn' in locals():
            conn.rollback()
        sys.exit(1)
    except Exception as e:
        print(f"❌ Erreur inattendue: {e}")
        sys.exit(1)
    finally:
        # Fermer les connexions
        if 'cur' in locals():
            cur.close()
        if 'conn' in locals():
            conn.close()


if __name__ == "__main__":
    main()<|MERGE_RESOLUTION|>--- conflicted
+++ resolved
@@ -60,11 +60,7 @@
         for memory in memory_values:
             try:
                 cur.execute(
-<<<<<<< HEAD
-                    "INSERT INTO memory_options (memory,tcp_value) VALUES (%s,'0')",
-=======
                     "INSERT INTO memory_options (memory, tcp_value) VALUES (%s, %s)",
->>>>>>> 6d28e989
                     (memory, 0),
                 )
                 print(f"✅ Ajouté Memory: {memory} (tcp_value=0)")
