#!/usr/bin/env python3
"""Importer des produits de référence à partir d'un fichier CSV."""

from __future__ import annotations

import argparse
import csv
import os
import sys
import unicodedata
from dataclasses import dataclass, field
from typing import Dict, Iterable, List, Optional, Set, Tuple

import psycopg2
from dotenv import load_dotenv
from psycopg2.extensions import connection
from psycopg2.extras import DictCursor


@dataclass
class ImportStats:
    inserted: int = 0
    updated: int = 0
    updated_by_ean: int = 0
    updated_by_model: int = 0
    skipped: int = 0
    errors: int = 0
    missing_references: Dict[str, list[str]] = field(default_factory=dict)
    unresolved_by_name: Dict[str, list[str]] = field(default_factory=dict)
    update_reasons: Dict[str, list[int]] = field(default_factory=dict)
    truncations: Dict[int, List["TruncationInfo"]] = field(default_factory=dict)
<<<<<<< HEAD
    not_imported: Dict[int, "NotImportedInfo"] = field(default_factory=dict)
=======
>>>>>>> 46d7898c


@dataclass
class TruncationInfo:
    column: str
    max_length: int
    original_length: int
<<<<<<< HEAD


@dataclass
class NotImportedInfo:
    label: str
    reason: str
=======
>>>>>>> 46d7898c


COLUMN_MAP: Dict[str, str] = {
    "nom": "name",
    "modele": "model",
    "marque": "brand",
    "capacite": "memory",
    "ram": "ram",
    "couleur": "color",
    "ean": "ean",
    "partnumber": "part_number",
}


def _load_environment() -> None:
    """Charger les variables d'environnement disponibles."""

    current_dir = os.path.dirname(__file__)
    candidates = [
        os.path.join(current_dir, ".env"),
        os.path.join(current_dir, "..", ".env"),
        os.path.join(current_dir, "..", "..", ".env"),
    ]
    for path in candidates:
        if os.path.exists(path):
            load_dotenv(path)


def _normalize_header(header: str) -> str:
    """Normaliser un nom de colonne (suppression des accents et de la ponctuation)."""

    normalized = unicodedata.normalize("NFKD", header)
    without_accents = "".join(ch for ch in normalized if not unicodedata.combining(ch))
    return "".join(ch for ch in without_accents.lower() if ch.isalnum())


def _clean(value: Optional[str]) -> Optional[str]:
    """Nettoyer une valeur brute issue du CSV."""

    if value is None:
        return None
    cleaned = value.strip()
    if not cleaned:
        return None
    lowered = cleaned.lower()
    if lowered in {"na", "n/a", "none", "null"}:
        return None
    return cleaned


def _strip_accents_lower(text: str) -> str:
    """Retirer les accents et convertir en minuscules."""

    normalized = unicodedata.normalize("NFKD", text)
    return "".join(ch for ch in normalized if not unicodedata.combining(ch)).lower()


def _build_header_mapping(headers: Iterable[str]) -> Dict[str, Optional[str]]:
    """Créer un mapping entre les en-têtes du fichier et les clés internes."""

    mapping: Dict[str, Optional[str]] = {}
    for header in headers:
        if header is None:
            continue
        normalized = _normalize_header(header)
        mapping[header] = COLUMN_MAP.get(normalized)
    return mapping


def _connect() -> connection:
    """Créer une connexion vers la base de données."""

    db_url = os.getenv("DATABASE_URL")
    if not db_url:
        print("❌ ERROR: DATABASE_URL environment variable is not set")
        sys.exit(1)
    return psycopg2.connect(db_url, cursor_factory=DictCursor)


class ReferenceCache:
    """Gestion des tables de références (marques, couleurs, etc.)."""

    def __init__(self, cursor, default_tcp: int):
        self.cursor = cursor
        self.cache: Dict[str, Dict[str, int]] = {}
        self.missing: Dict[str, Set[str]] = {
            "brands": set(),
            "colors": set(),
            "memory_options": set(),
            "device_types": set(),
            "ram_options": set(),
            "norme_options": set(),
        }
        self.unresolved_from_name: Dict[str, Set[str]] = {
            "device_types": set(),
            "ram_options": set(),
            "memory_options": set(),
            "norme_options": set(),
        }
        self.table_values_cache: Dict[tuple[str, str], list[tuple[int, list[str]]]] = {}
        self.table_columns_cache: Dict[str, Set[str]] = {}
        self.default_tcp = default_tcp

    def _column_name(self, column_sql: str) -> str:
        return column_sql.replace('"', "").strip()

    def _get_table_columns(self, table: str) -> Set[str]:
        if table not in self.table_columns_cache:
            self.cursor.execute(
                """
                SELECT column_name
                  FROM information_schema.columns
                 WHERE table_schema = 'public' AND table_name = %s
                """,
                (table,),
            )
            self.table_columns_cache[table] = {
                row["column_name"] for row in self.cursor.fetchall()
            }
        return self.table_columns_cache[table]

    def _load_table_values(self, table: str, column_sql: str) -> list[tuple[int, list[str]]]:
        key = (table, column_sql)
        if key in self.table_values_cache:
            return self.table_values_cache[key]

        columns = self._get_table_columns(table)
        primary_column = self._column_name(column_sql)
        extras = [
            col
            for col in ("name", "nom")
            if col in columns and col != primary_column
        ]
        select_parts = [f"{column_sql} AS primary_value"]
        for extra in extras:
            select_parts.append(f"{extra} AS {extra}")

        self.cursor.execute(
            f"SELECT id, {', '.join(select_parts)} FROM {table}"
        )
        rows: list[tuple[int, list[str]]] = []
        for row in self.cursor.fetchall():
            values: list[str] = []
            primary_value = row.get("primary_value")
            if primary_value:
                normalized = _strip_accents_lower(str(primary_value))
                if normalized:
                    values.append(normalized)
            for extra in extras:
                extra_value = row.get(extra)
                if extra_value:
                    normalized_extra = _strip_accents_lower(str(extra_value))
                    if normalized_extra:
                        values.append(normalized_extra)
            if values:
                rows.append((row["id"], values))

        self.table_values_cache[key] = rows
        return rows

    def _match_by_product_name(
        self, table: str, column_sql: str, product_name: Optional[str]
    ) -> Optional[int]:
        if not product_name:
            return None
        normalized_name = _strip_accents_lower(product_name)
        if not normalized_name:
            return None

        matches: list[tuple[int, int]] = []
        for item_id, values in self._load_table_values(table, column_sql):
            for value in values:
                if value and value in normalized_name:
                    matches.append((len(value), item_id))
                    break

        if not matches:
            return None

        matches.sort(reverse=True)
        return matches[0][1]

    def _ensure(
        self,
        table: str,
        column_sql: str,
        value: Optional[str],
        *,
        search_in_name: bool = False,
        product_name: Optional[str] = None,
    ) -> Optional[int]:
        candidate_id: Optional[int] = None
        if value is not None:
            key = value.lower()
            table_cache = self.cache.setdefault(table, {})
            if key in table_cache:
                return table_cache[key]

            self.cursor.execute(
                f"SELECT id FROM {table} WHERE LOWER({column_sql}) = LOWER(%s)",
                (value,),
            )
            row = self.cursor.fetchone()
            if row:
                table_cache[key] = row["id"]
                return row["id"]

        if search_in_name:
            candidate_id = self._match_by_product_name(table, column_sql, product_name)
            if candidate_id:
                if value:
                    key = value.lower()
                    self.cache.setdefault(table, {})[key] = candidate_id
                return candidate_id
            if value is None and product_name:
                self.unresolved_from_name.setdefault(table, set()).add(product_name)

        if value:
            self.missing.setdefault(table, set()).add(value)
        return candidate_id

    def brand_id(self, value: Optional[str]) -> Optional[int]:
        return self._ensure("brands", "brand", value)

    def color_id(self, value: Optional[str]) -> Optional[int]:
        if value is None:
            return None

        key = value.lower()
        colors_cache = self.cache.setdefault("colors", {})
        if key in colors_cache:
            return colors_cache[key]

        self.cursor.execute(
            "SELECT id FROM colors WHERE LOWER(color) = LOWER(%s)",
            (value,),
        )
        row = self.cursor.fetchone()
        if row:
            colors_cache[key] = row["id"]
            return row["id"]

        translations_cache = self.cache.setdefault("color_translations", {})
        if key in translations_cache:
            return translations_cache[key]

        self.cursor.execute(
            """
            SELECT color_target_id
              FROM color_translations
             WHERE LOWER(color_source) = LOWER(%s)
            """,
            (value,),
        )
        row = self.cursor.fetchone()
        if row:
            translations_cache[key] = row["color_target_id"]
            colors_cache[key] = row["color_target_id"]
            return row["color_target_id"]

        self.missing.setdefault("colors", set()).add(value)
        return None

    def memory_id(
        self, value: Optional[str], product_name: Optional[str]
    ) -> Optional[int]:
        return self._ensure(
            "memory_options",
            "memory",
            value,
            search_in_name=True,
            product_name=product_name,
        )

    def device_type_id(
        self, value: Optional[str], product_name: Optional[str]
    ) -> Optional[int]:
        return self._ensure(
            "device_types",
            '"type"',
            value,
            search_in_name=True,
            product_name=product_name,
        )

    def ram_id(self, value: Optional[str], product_name: Optional[str]) -> Optional[int]:
        return self._ensure(
            "ram_options",
            "ram",
            value,
            search_in_name=True,
            product_name=product_name,
        )

    def norme_id(self, value: Optional[str], product_name: Optional[str]) -> Optional[int]:
        return self._ensure(
            "norme_options",
            "norme",
            value,
            search_in_name=True,
            product_name=product_name,
        )


class ProductValueSanitizer:
    """S'assure que les valeurs texte respectent les contraintes de longueur."""

    def __init__(self, cursor):
        self.max_lengths = self._load_column_lengths(cursor)

    def _load_column_lengths(self, cursor) -> Dict[str, Optional[int]]:
        cursor.execute(
            """
            SELECT column_name, character_maximum_length
              FROM information_schema.columns
             WHERE table_schema = 'public' AND table_name = 'products'
            """
        )
        lengths: Dict[str, Optional[int]] = {}
        for row in cursor.fetchall():
            lengths[row["column_name"]] = row["character_maximum_length"]
        return lengths

    def sanitize(
        self, values: Dict[str, Optional[str]]
    ) -> Tuple[Dict[str, Optional[str]], List[TruncationInfo]]:
        sanitized = dict(values)
        truncations: List[TruncationInfo] = []
        for column, value in values.items():
            if value is None:
                continue
            max_length = self.max_lengths.get(column)
            if max_length and len(value) > max_length:
                sanitized[column] = value[:max_length].rstrip()
                truncations.append(
                    TruncationInfo(
                        column=column,
                        max_length=max_length,
                        original_length=len(value),
                    )
                )
        return sanitized, truncations


def _find_product_id(
    cursor, ean: Optional[str], model: Optional[str], brand_id: Optional[int]
) -> Tuple[Optional[int], Optional[str]]:
    """Tenter de retrouver un produit existant et indiquer la logique utilisée."""

    if ean:
        cursor.execute("SELECT id FROM products WHERE ean = %s", (ean,))
        row = cursor.fetchone()
        if row:
            return row["id"], "ean"

    if model:
        if brand_id:
            cursor.execute(
                "SELECT id FROM products WHERE LOWER(model) = LOWER(%s) AND brand_id = %s",
                (model, brand_id),
            )
            reason = "model+brand"
        else:
            cursor.execute(
                "SELECT id FROM products WHERE LOWER(model) = LOWER(%s)",
                (model,),
            )
            reason = "model"
        row = cursor.fetchone()
        if row:
            return row["id"], reason
    return None, None


def process_csv(
    conn: connection, csv_path: str, delimiter: str, default_tcp: int
) -> ImportStats:
    stats = ImportStats()
    errors: list[str] = []

    with open(csv_path, newline="", encoding="utf-8-sig") as csvfile:
        reader = csv.DictReader(csvfile, delimiter=delimiter)
        if not reader.fieldnames:
            print("❌ ERROR: impossible de lire les en-têtes du fichier CSV")
            sys.exit(1)

        header_map = _build_header_mapping(reader.fieldnames)
        recognized = {raw: mapped for raw, mapped in header_map.items() if mapped}
        if not recognized:
            print("❌ ERROR: aucune colonne reconnue dans le fichier CSV")
            sys.exit(1)

        missing_core = {"name", "model"} - set(recognized.values())
        if missing_core == {"name", "model"}:
            print(
                "⚠️  AVERTISSEMENT: les colonnes Nom ou Modèle sont absentes, les produits risquent d'être ignorés"
            )

        with conn.cursor() as cursor:
            ref_cache = ReferenceCache(cursor, default_tcp=default_tcp)
            sanitizer = ProductValueSanitizer(cursor)

            for index, row in enumerate(
                reader, start=2
            ):  # Start at 2 to tenir compte de l'en-tête
                normalized: Dict[str, Optional[str]] = {}
                for raw_key, value in row.items():
                    mapped = header_map.get(raw_key)
                    if not mapped:
                        continue
                    normalized[mapped] = _clean(value)

                description = normalized.get("name")
                model = normalized.get("model") or description

                if not description and not model:
                    product_label = normalized.get("name") or normalized.get("model") or "(inconnu)"
                    stats.skipped += 1
                    stats.not_imported[index] = NotImportedInfo(
                        label=product_label,
                        reason="Nom et modèle absents après nettoyage",
                    )
                    continue

                name_hint = description or model

                brand_id = ref_cache.brand_id(normalized.get("brand"))
                memory_id = ref_cache.memory_id(
                    normalized.get("memory"), name_hint
                )
                color_id = ref_cache.color_id(normalized.get("color"))
                type_id = ref_cache.device_type_id(
                    normalized.get("device_type"), name_hint
                )
                ram_id = ref_cache.ram_id(normalized.get("ram"), name_hint)
                norme_id = ref_cache.norme_id(normalized.get("norme"), name_hint)

                ean = normalized.get("ean")
                part_number = normalized.get("part_number")

                sanitized_strings, truncations = sanitizer.sanitize(
                    {
                        "description": description,
                        "model": model,
                        "ean": ean,
                        "part_number": part_number,
                    }
                )
                description = sanitized_strings.get("description")
                model = sanitized_strings.get("model") or description
                ean = sanitized_strings.get("ean")
                part_number = sanitized_strings.get("part_number")
                if truncations:
                    stats.truncations[index] = truncations

                product_id, match_reason = _find_product_id(
                    cursor, ean, model, brand_id
                )

                try:
                    if product_id:
                        cursor.execute(
                            """
                            UPDATE products
                               SET description = %s,
                                   model = %s,
                                   brand_id = %s,
                                   memory_id = %s,
                                   color_id = %s,
                                   type_id = %s,
                                   "RAM_id" = %s,
                                   norme_id = %s,
                                   ean = %s,
                                   part_number = %s
                             WHERE id = %s
                            """,
                            (
                                description,
                                model,
                                brand_id,
                                memory_id,
                                color_id,
                                type_id,
                                ram_id,
                                norme_id,
                                ean,
                                part_number,
                                product_id,
                            ),
                        )
                        stats.updated += 1
                        if match_reason == "ean":
                            stats.updated_by_ean += 1
                        elif match_reason in {"model", "model+brand"}:
                            stats.updated_by_model += 1
                        if match_reason:
                            stats.update_reasons.setdefault(match_reason, []).append(index)
                    else:
                        cursor.execute(
                            """
                            INSERT INTO products (
                                description, model, brand_id, memory_id, color_id,
                                type_id, "RAM_id", norme_id, ean, part_number
                            ) VALUES (%s, %s, %s, %s, %s, %s, %s, %s, %s, %s)
                            RETURNING id
                            """,
                            (
                                description,
                                model,
                                brand_id,
                                memory_id,
                                color_id,
                                type_id,
                                ram_id,
                                norme_id,
                                ean,
                                part_number,
                            ),
                        )
                        cursor.fetchone()
                        stats.inserted += 1
                    conn.commit()
                except Exception as exc:  # pylint: disable=broad-except
                    conn.rollback()
                    stats.errors += 1
                    errors.append(f"Ligne {index}: {exc}")
                    product_label = description or model or "(inconnu)"
                    stats.not_imported[index] = NotImportedInfo(
                        label=product_label,
                        reason=f"Erreur lors de l'écriture en base: {exc}",
                    )

            if stats.errors:
                print("\n❌ Des erreurs ont été rencontrées lors de l'import :")
                for err in errors:
                    print(f"   - {err}")

            print("\n📊 Résumé de l'import :")
            print(f"   ➕ Produits insérés : {stats.inserted}")
            print(f"   🔁 Produits mis à jour : {stats.updated}")
            if stats.updated:
                print(
                    f"      ↳ dont {stats.updated_by_ean} par EAN et {stats.updated_by_model} par modèle"
                )
            print(f"   ⏭️  Produits ignorés : {stats.skipped}")
            print(f"   ⚠️  Lignes en erreur : {stats.errors}")

            stats.missing_references = {
                table: sorted(values)
                for table, values in ref_cache.missing.items()
                if values
            }
            stats.unresolved_by_name = {
                table: sorted(values)
                for table, values in ref_cache.unresolved_from_name.items()
                if values
            }

            if stats.missing_references or stats.unresolved_by_name:
                print("\n⚠️  Références manquantes ou non résolues :")
                for table, values in stats.missing_references.items():
                    joined = ", ".join(values)
                    print(f"   - {table}: {joined}")
                for table, names in stats.unresolved_by_name.items():
                    joined = "; ".join(names)
                    print(f"   - {table} (d'après le nom): {joined}")
            else:
                print("\n✅ Toutes les références nécessaires ont été trouvées.")

            if stats.update_reasons:
                print("\nℹ️  Détails des mises à jour :")
                for reason, lines in stats.update_reasons.items():
                    joined = ", ".join(str(line) for line in lines)
                    print(f"   - {reason}: lignes {joined}")

            if stats.truncations:
                print("\n✂️  Valeurs tronquées pour respecter les contraintes :")
                for line, infos in sorted(stats.truncations.items()):
                    details = ", ".join(
                        f"{info.column} (max {info.max_length}, initiale {info.original_length} caractères)"
                        for info in infos
                    )
                    print(f"   - Ligne {line}: {details}")

<<<<<<< HEAD
            if stats.not_imported:
                print("\n🚫 Produits non importés :")
                for line, info in sorted(stats.not_imported.items()):
                    label = info.label.strip()
                    display = f" ({label})" if label and label != "(inconnu)" else ""
                    print(f"   - Ligne {line}{display}: {info.reason}")

=======
>>>>>>> 46d7898c
    return stats


def main() -> None:
    parser = argparse.ArgumentParser(
        description="Importer des produits de référence en base"
    )
    parser.add_argument("csv", help="Chemin du fichier CSV à importer")
    parser.add_argument(
        "--delimiter",
        default=";",
        help="Délimiteur utilisé dans le fichier (défaut: ';')",
    )
    parser.add_argument(
        "--default-tcp",
        type=int,
        default=0,
        help="Valeur TCP par défaut pour les nouvelles capacités mémoire",
    )
    args = parser.parse_args()

    csv_path = os.path.abspath(args.csv)
    if not os.path.exists(csv_path):
        print(f"❌ ERROR: fichier introuvable: {csv_path}")
        sys.exit(1)

    _load_environment()

    print("🚀 Début de l'import des produits de référence...")
    conn = _connect()
    try:
        process_csv(conn, csv_path, args.delimiter, args.default_tcp)
    finally:
        conn.close()
        print("✅ Import terminé")


if __name__ == "__main__":
    main()<|MERGE_RESOLUTION|>--- conflicted
+++ resolved
@@ -29,10 +29,9 @@
     unresolved_by_name: Dict[str, list[str]] = field(default_factory=dict)
     update_reasons: Dict[str, list[int]] = field(default_factory=dict)
     truncations: Dict[int, List["TruncationInfo"]] = field(default_factory=dict)
-<<<<<<< HEAD
+
     not_imported: Dict[int, "NotImportedInfo"] = field(default_factory=dict)
-=======
->>>>>>> 46d7898c
+
 
 
 @dataclass
@@ -40,15 +39,13 @@
     column: str
     max_length: int
     original_length: int
-<<<<<<< HEAD
 
 
 @dataclass
 class NotImportedInfo:
     label: str
     reason: str
-=======
->>>>>>> 46d7898c
+
 
 
 COLUMN_MAP: Dict[str, str] = {
@@ -633,7 +630,6 @@
                     )
                     print(f"   - Ligne {line}: {details}")
 
-<<<<<<< HEAD
             if stats.not_imported:
                 print("\n🚫 Produits non importés :")
                 for line, info in sorted(stats.not_imported.items()):
@@ -641,8 +637,7 @@
                     display = f" ({label})" if label and label != "(inconnu)" else ""
                     print(f"   - Ligne {line}{display}: {info.reason}")
 
-=======
->>>>>>> 46d7898c
+
     return stats
 
 
