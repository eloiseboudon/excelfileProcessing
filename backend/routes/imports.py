from datetime import datetime

import pandas as pd
from flask import Blueprint, jsonify, request
from models import FormatImport, ImportHistory, TemporaryImport, db
from sqlalchemy import extract
from utils.calculations import recalculate_product_calculations

bp = Blueprint("imports", __name__)


@bp.route("/import_history", methods=["GET"])
def list_import_history():
    """List previous import operations.

    ---
    tags:
      - Imports
    responses:
      200:
        description: Import history records
    """
    histories = ImportHistory.query.order_by(ImportHistory.import_date.desc()).all()
    result = [
        {
            "id": h.id,
            "filename": h.filename,
            "supplier_id": h.supplier_id,
            "product_count": h.product_count,
            "import_date": h.import_date.isoformat(),
        }
        for h in histories
    ]
    return jsonify(result)


@bp.route("/verify_import/<int:supplier_id>", methods=["GET"])
def verify_import(supplier_id):
    """Verify if an import already exists for the current week for a supplier.

    ---
    tags:
      - Imports
    responses:
      200:
        description: Return if an import already exists for the current week for a supplier
    """

    verification = (
        ImportHistory.query.filter_by(supplier_id=supplier_id)
        .filter(
            extract('week', ImportHistory.import_date)
            == extract('week', datetime.utcnow())
        )
        .first()
    )
    if verification:
        return jsonify({"status": "error", "message": "Import already exists"}), 200
    return jsonify({"status": "success", "message": "Import does not exist"}), 200


@bp.route("/import", methods=["POST"])
def create_import():
    """Import a new Excel file.

    ---
    tags:
      - Imports
    consumes:
      - multipart/form-data
    parameters:
      - in: formData
        name: file
        type: file
        required: true
      - in: formData
        name: supplier_id
        type: integer
        required: false
    responses:
      200:
        description: Import result
    """

    from flask import current_app

    current_app.logger.debug(f"Headers: {request.headers}")
    current_app.logger.debug(f"Content-Type: {request.content_type}")

    if request.content_type == 'application/json':
        data = request.get_json()
        current_app.logger.debug(f"JSON reçu: {data}")
    elif request.content_type.startswith('multipart/form-data'):
        current_app.logger.debug(f"Fichiers: {request.files}")
        current_app.logger.debug(f"Formulaire: {request.form}")
    else:
        raw_data = request.data
        current_app.logger.debug(f"Raw data: {raw_data}")

    if "file" not in request.files:
        return jsonify({"error": "No file provided"}), 400

    file = request.files["file"]
    supplier_id = request.form.get("supplier_id")
    if supplier_id is not None:
        try:
            supplier_id = int(supplier_id)
        except ValueError:
            supplier_id = None

    TemporaryImport.query.delete()
    db.session.commit()

    df = pd.read_excel(file)
    df.columns = [str(c).lower().strip() for c in df.columns]

    # Apply column mappings defined for the supplier if available
    mappings = []
    if supplier_id:
        mappings = FormatImport.query.filter_by(supplier_id=supplier_id).all()
        if not mappings:
            current_app.logger.error("Aucun format d'import défini pour ce fournisseur")
            return (
                jsonify({"error": "Format d'import non trouvé pour ce fournisseur"}),
                400,
            )
    by_order = {}
    duplicate_orders = []
    for m in mappings:
        if m.column_order is None:
            continue
        idx = m.column_order - 1
        if idx in by_order:
            duplicate_orders.append(m.column_order)
        else:
            by_order[idx] = (m.column_name or "").lower()
    if duplicate_orders:
        current_app.logger.error(
            f"Duplicated column_order values for supplier {supplier_id}: {duplicate_orders}"
        )
        return (
            jsonify(
                {
                    "error": "Duplicate column orders found for this supplier."
                }
            ),
            400,
        )

    for idx, col in enumerate(list(df.columns)):
        if idx in by_order:
            df.rename(columns={col: by_order[idx]}, inplace=True)

<<<<<<< HEAD
=======
    required_columns = [
        (m.column_name or "").lower() for m in mappings if m.column_name
    ]
    missing_columns = [c for c in required_columns if c not in df.columns]
    if missing_columns:
        current_app.logger.error(
            f"Required columns missing after renaming: {missing_columns}"
        )
        return (
            jsonify(
                {
                    "error": "Missing columns after mapping: "
                    + ", ".join(missing_columns)
                }
            ),
            400,
        )


>>>>>>> 72f1b832
    if "description" in df.columns:
        df["description"] = df["description"].astype(str).str.strip()

    current_app.logger.debug(f"Colonnes du DataFrame final : {df.columns.tolist()}")
    current_app.logger.debug(
        f"Premières lignes du DataFrame :\n{df.head().to_string()}"
    )

    expected_types = {
        (m.column_name or "").lower(): (m.column_type or "").lower() for m in mappings
    }

    count_new = 0
    invalid_rows = 0

    for idx, row in df.iterrows():
        valid = True
        for col, typ in expected_types.items():
            if col not in row:
                continue
            val = row[col]
            if typ == "number":
                if pd.isna(pd.to_numeric(val, errors="coerce")):
                    valid = False
                    break
            elif typ == "string":
                if pd.isna(val):
                    valid = False
                    break
        if not valid:
            invalid_rows += 1
            continue

        quantity = pd.to_numeric(row.get("quantity"), errors="coerce")
        selling_price = pd.to_numeric(row.get("selling_price"), errors="coerce")
        if pd.isna(quantity) or pd.isna(selling_price):
            invalid_rows += 1
            continue

        count_new += 1
        temp = TemporaryImport(
            description=row.get("description"),
            model=row.get("model") or row.get("description"),
<<<<<<< HEAD
            quantity=row.get("quantity"),
            selling_price=row.get("selling_price"),
=======
            quantity=quantity,
            selling_price=selling_price,
            ean=uuid.uuid4().hex[:20],
>>>>>>> 72f1b832
            supplier_id=supplier_id,
        )
        db.session.add(temp)

    recalculate_product_calculations()

    history = ImportHistory(
        filename=file.filename, supplier_id=supplier_id, product_count=count_new
    )
    db.session.add(history)
    db.session.commit()

    return jsonify(
        {
            "status": "success",
            "new": count_new,
            "invalid": invalid_rows,
        }
    )


@bp.route("/last_import/<int:supplier_id>", methods=["GET"])
def last_import(supplier_id):
    """Retrieve the last import for a supplier.

    ---
    tags:
      - Imports
    parameters:
      - in: path
        name: supplier_id
        required: true
        type: integer
    responses:
      200:
        description: Last import information or empty object
    """
    history = (
        ImportHistory.query.filter_by(supplier_id=supplier_id)
        .order_by(ImportHistory.import_date.desc())
        .first()
    )
    if not history:
        return jsonify({}), 200

    return jsonify(
        {
            "id": history.id,
            "filename": history.filename,
            "supplier_id": history.supplier_id,
            "product_count": history.product_count,
            "import_date": history.import_date.isoformat(),
        }
    )<|MERGE_RESOLUTION|>--- conflicted
+++ resolved
@@ -139,11 +139,7 @@
             f"Duplicated column_order values for supplier {supplier_id}: {duplicate_orders}"
         )
         return (
-            jsonify(
-                {
-                    "error": "Duplicate column orders found for this supplier."
-                }
-            ),
+            jsonify({"error": "Duplicate column orders found for this supplier."}),
             400,
         )
 
@@ -151,8 +147,6 @@
         if idx in by_order:
             df.rename(columns={col: by_order[idx]}, inplace=True)
 
-<<<<<<< HEAD
-=======
     required_columns = [
         (m.column_name or "").lower() for m in mappings if m.column_name
     ]
@@ -171,8 +165,6 @@
             400,
         )
 
-
->>>>>>> 72f1b832
     if "description" in df.columns:
         df["description"] = df["description"].astype(str).str.strip()
 
@@ -216,14 +208,8 @@
         temp = TemporaryImport(
             description=row.get("description"),
             model=row.get("model") or row.get("description"),
-<<<<<<< HEAD
             quantity=row.get("quantity"),
             selling_price=row.get("selling_price"),
-=======
-            quantity=quantity,
-            selling_price=selling_price,
-            ean=uuid.uuid4().hex[:20],
->>>>>>> 72f1b832
             supplier_id=supplier_id,
         )
         db.session.add(temp)
