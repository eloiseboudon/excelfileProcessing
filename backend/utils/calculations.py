import math
from datetime import datetime, timezone
from typing import Dict, Iterable, Tuple

from models import (
    BrandTranslation,
    ColorTranslation,
    MemoryOption,
    MemoryTranslation,
    Product,
    ProductCalculation,
    TemporaryImport,
    TypeTranslation,
    db,
)
from sqlalchemy import extract


def _load_mappings() -> Dict[str, Iterable[Tuple[str, int]]]:
    """Load translation mappings into memory for faster lookups."""
    return {
        "brand": [
            (t.brand_source.lower(), t.brand_target_id)
            for t in BrandTranslation.query.all()
        ],
        "memory": [
            (t.memory_source.lower(), t.memory_target_id)
            for t in MemoryTranslation.query.all()
        ],
        "color": [
            (t.color_source.lower(), t.color_target_id)
            for t in ColorTranslation.query.all()
        ],
        "type": [
            (t.type_source.lower(), t.type_target_id)
            for t in TypeTranslation.query.all()
        ],
    }


def process_description(
    description: str | None,
    model: str | None,
    mappings: Dict[str, Iterable[Tuple[str, int]]],
):
    """Extract identifiers from the product description using cached mappings."""
    desc = (description or "").lower()
    model = (model or description or "").lower()

    def find_id(items: Iterable[Tuple[str, int]]):
        for src, target in items:
            if src and src in desc:
                return target
        return None

    return {
        "brand_id": find_id(mappings["brand"]),
        "memory_id": find_id(mappings["memory"]),
        "color_id": find_id(mappings["color"]),
        "type_id": find_id(mappings["type"]),
    }


def recalculate_product_calculations():
    """Recompute ProductCalculation entries from TemporaryImport data."""
    mappings = _load_mappings()
    temps = TemporaryImport.query.all()
    ProductCalculation.query.filter(
        extract('week', ProductCalculation.date) == extract('week', datetime.utcnow())
    ).delete()
    db.session.commit()

    for temp in temps:
        characteristics = process_description(temp.description, temp.model, mappings)
        temp.brand_id = characteristics["brand_id"]
        temp.memory_id = characteristics["memory_id"]
        temp.color_id = characteristics["color_id"]
        temp.type_id = characteristics["type_id"]
        db.session.add(temp)

    db.session.commit()

    for temp in temps:
        query = Product.query
<<<<<<< HEAD

        if temp.brand_id is not None:
            query = query.filter(Product.brand_id == temp.brand_id)
        if temp.memory_id is not None:
            query = query.filter(Product.memory_id == temp.memory_id)
        if temp.color_id is not None:
            query = query.filter(Product.color_id == temp.color_id)
        if temp.model is not None:
=======
        if temp.model is not None:
            if temp.brand_id is not None:
                query = query.filter(Product.brand_id == temp.brand_id)
            if temp.memory_id is not None:
                query = query.filter(Product.memory_id == temp.memory_id)
            if temp.color_id is not None:
                query = query.filter(Product.color_id == temp.color_id)
>>>>>>> 7529aefd
            query = query.filter(Product.model.ilike(f"%{temp.model}%"))
            product = query.first()
        else:
            product = None

        if not product:
            continue

        price = temp.selling_price or 0
        memory = product.memory.memory.upper() if product.memory else ""

        memory_option = MemoryOption.query.filter_by(memory=memory).first()
        if not memory_option:
            tcp = 0
        else:
            tcp = memory_option.tcp_value

        margin45 = price * 0.045
        price_with_tcp = price + tcp + margin45

        thresholds = [15, 29, 49, 79, 99, 129, 149, 179, 209, 299, 499, 799, 999]
        margins = [
            1.25,
            1.22,
            1.20,
            1.18,
            1.15,
            1.11,
            1.10,
            1.09,
            1.09,
            1.08,
            1.08,
            1.07,
            1.07,
            1.06,
        ]
        price_with_margin = price
        for i, t in enumerate(thresholds):
            if price <= t:
                price_with_margin = price * margins[i]
                break
        if price > thresholds[-1]:
            price_with_margin = price * 1.06

        max_price = math.ceil(max(price_with_tcp, price_with_margin))

        calc = ProductCalculation(
            product_id=product.id,
            supplier_id=temp.supplier_id,
            price=round(price, 2),
            tcp=round(tcp, 2),
            marge4_5=round(margin45, 2),
            prixht_tcp_marge4_5=round(price_with_tcp, 2),
            prixht_marge4_5=round(price_with_margin, 2),
            prixht_max=max_price,
            date=datetime.now(timezone.utc),
        )
        db.session.add(calc)

    db.session.commit()<|MERGE_RESOLUTION|>--- conflicted
+++ resolved
@@ -82,16 +82,7 @@
 
     for temp in temps:
         query = Product.query
-<<<<<<< HEAD
 
-        if temp.brand_id is not None:
-            query = query.filter(Product.brand_id == temp.brand_id)
-        if temp.memory_id is not None:
-            query = query.filter(Product.memory_id == temp.memory_id)
-        if temp.color_id is not None:
-            query = query.filter(Product.color_id == temp.color_id)
-        if temp.model is not None:
-=======
         if temp.model is not None:
             if temp.brand_id is not None:
                 query = query.filter(Product.brand_id == temp.brand_id)
@@ -99,7 +90,6 @@
                 query = query.filter(Product.memory_id == temp.memory_id)
             if temp.color_id is not None:
                 query = query.filter(Product.color_id == temp.color_id)
->>>>>>> 7529aefd
             query = query.filter(Product.model.ilike(f"%{temp.model}%"))
             product = query.first()
         else:
