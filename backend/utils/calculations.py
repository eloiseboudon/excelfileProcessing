import math
from datetime import datetime, timezone
from typing import Dict, Iterable, Tuple

from models import (
    BrandTranslation,
    ColorTranslation,
    MemoryOption,
    MemoryTranslation,
    Product,
    ProductCalculation,
    TemporaryImport,
    TypeTranslation,
    db,
)


def _load_mappings() -> Dict[str, Iterable[Tuple[str, int]]]:
    """Load translation mappings into memory for faster lookups."""
    return {
        "brand": [
            (t.brand_source.lower(), t.brand_target_id)
            for t in BrandTranslation.query.all()
        ],
        "memory": [
            (t.memory_source.lower(), t.memory_target_id)
            for t in MemoryTranslation.query.all()
        ],
        "color": [
            (t.color_source.lower(), t.color_target_id)
            for t in ColorTranslation.query.all()
        ],
        "type": [
            (t.type_source.lower(), t.type_target_id)
            for t in TypeTranslation.query.all()
        ],
    }


def process_description(
    description: str | None,
    model: str | None,
    mappings: Dict[str, Iterable[Tuple[str, int]]],
):
    """Extract identifiers from the product description using cached mappings."""
    desc = (description or "").lower()
    model = (model or description or "").lower()

    def find_id(items: Iterable[Tuple[str, int]]):
        for src, target in items:
            if src and src in desc:
                return target
        return None

    return {
        "brand_id": find_id(mappings["brand"]),
        "memory_id": find_id(mappings["memory"]),
        "color_id": find_id(mappings["color"]),
        "type_id": find_id(mappings["type"]),
    }


def recalculate_product_calculations():
    """Recompute ProductCalculation entries from TemporaryImport data."""
    mappings = _load_mappings()
    temps = TemporaryImport.query.all()

    for temp in temps:
        characteristics = process_description(temp.description, temp.model, mappings)
        temp.brand_id = characteristics["brand_id"]
        temp.memory_id = characteristics["memory_id"]
        temp.color_id = characteristics["color_id"]
        temp.type_id = characteristics["type_id"]
        db.session.add(temp)

    db.session.commit()

    for temp in temps:
        query = Product.query

<<<<<<< HEAD
        if temp.brand_id is not None:
            query = query.filter(Product.brand_id == temp.brand_id)
        if temp.memory_id is not None:
            query = query.filter(Product.memory_id == temp.memory_id)
        if temp.color_id is not None:
            query = query.filter(Product.color_id == temp.color_id)
        if temp.model_id is not None:
=======
        if temp.model is not None:
            if temp.brand_id is not None:
                query = query.filter(Product.brand_id == temp.brand_id)
            if temp.memory_id is not None:
                query = query.filter(Product.memory_id == temp.memory_id)
            if temp.color_id is not None:
                query = query.filter(Product.color_id == temp.color_id)
>>>>>>> 408b21f4
            query = query.filter(Product.model.ilike(f"%{temp.model}%"))
        product = query.first()

        # if not product and temp.type_id is not None:
        #     query_type = query.filter(Product.type_id == temp.type_id)
        #     product = query_type.first()

        if not product:
            continue

        price = temp.selling_price or 0
        memory = product.memory.memory.upper() if product.memory else ""

        memory_option = MemoryOption.query.filter_by(memory=memory).first()
        if not memory_option:
            tcp = 0
        else:
            tcp = memory_option.tcp_value

        margin45 = price * 0.045
        price_with_tcp = price + tcp + margin45

        thresholds = [15, 29, 49, 79, 99, 129, 149, 179, 209, 299, 499, 799, 999]
        margins = [
            1.25,
            1.22,
            1.20,
            1.18,
            1.15,
            1.11,
            1.10,
            1.09,
            1.09,
            1.08,
            1.08,
            1.07,
            1.07,
            1.06,
        ]
        price_with_margin = price
        for i, t in enumerate(thresholds):
            if price <= t:
                price_with_margin = price * margins[i]
                break
        if price > thresholds[-1]:
            price_with_margin = price * 1.06

        max_price = math.ceil(max(price_with_tcp, price_with_margin))

        calc = ProductCalculation(
            product_id=product.id,
            supplier_id=temp.supplier_id,
            price=round(price, 2),
            tcp=round(tcp, 2),
            marge4_5=round(margin45, 2),
            prixht_tcp_marge4_5=round(price_with_tcp, 2),
            prixht_marge4_5=round(price_with_margin, 2),
            prixht_max=max_price,
            date=datetime.now(timezone.utc),
        )
        db.session.add(calc)

    db.session.commit()

def update_product_calculations_for_memory_option(memory_option_id: int) -> None:
    """Update ProductCalculation rows when a memory option's TCP changes."""
    option = MemoryOption.query.get(memory_option_id)
    if not option:
        return

    calcs = (
        ProductCalculation.query.join(Product)
        .filter(Product.memory_id == option.id)
        .all()
    )

    for calc in calcs:
        price = calc.price
        tcp = option.tcp_value
        margin45 = price * 0.045
        price_with_tcp = price + tcp + margin45

        thresholds = [15, 29, 49, 79, 99, 129, 149, 179, 209, 299, 499, 799, 999]
        margins = [
            1.25,
            1.22,
            1.20,
            1.18,
            1.15,
            1.11,
            1.10,
            1.09,
            1.09,
            1.08,
            1.08,
            1.07,
            1.07,
            1.06,
        ]

        price_with_margin = price
        for i, t in enumerate(thresholds):
            if price <= t:
                price_with_margin = price * margins[i]
                break
        if price > thresholds[-1]:
            price_with_margin = price * 1.06

        max_price = math.ceil(max(price_with_tcp, price_with_margin))

        calc.tcp = round(tcp, 2)
        calc.marge4_5 = round(margin45, 2)
        calc.prixht_tcp_marge4_5 = round(price_with_tcp, 2)
        calc.prixht_marge4_5 = round(price_with_margin, 2)
        calc.prixht_max = max_price

    if calcs:
        db.session.commit()<|MERGE_RESOLUTION|>--- conflicted
+++ resolved
@@ -77,16 +77,6 @@
 
     for temp in temps:
         query = Product.query
-
-<<<<<<< HEAD
-        if temp.brand_id is not None:
-            query = query.filter(Product.brand_id == temp.brand_id)
-        if temp.memory_id is not None:
-            query = query.filter(Product.memory_id == temp.memory_id)
-        if temp.color_id is not None:
-            query = query.filter(Product.color_id == temp.color_id)
-        if temp.model_id is not None:
-=======
         if temp.model is not None:
             if temp.brand_id is not None:
                 query = query.filter(Product.brand_id == temp.brand_id)
@@ -94,7 +84,6 @@
                 query = query.filter(Product.memory_id == temp.memory_id)
             if temp.color_id is not None:
                 query = query.filter(Product.color_id == temp.color_id)
->>>>>>> 408b21f4
             query = query.filter(Product.model.ilike(f"%{temp.model}%"))
         product = query.first()
 
