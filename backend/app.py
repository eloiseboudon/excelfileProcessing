--- conflicted
+++ resolved
@@ -164,8 +164,6 @@
         ]
         return jsonify(result)
 
-<<<<<<< HEAD
-
     @app.route('/supplier_last_import/{id}', methods=['GET'])
     def supplier_last_import(id):
         histories = ImportHistory.query.filter_by(supplier_id=id).order_by(ImportHistory.import_date.desc()).first()
@@ -180,12 +178,11 @@
             for h in histories
         ]
         return jsonify(result)
-=======
+
     @app.route('/product_calculations/count', methods=['GET'])
     def count_product_calculations():
         count = ProductCalculation.query.count()
         return jsonify({'count': count})
->>>>>>> 97d46522
 
     @app.route('/populate_products', methods=['POST'])
     def populate_products_from_reference():
