--- conflicted
+++ resolved
@@ -60,19 +60,6 @@
     { key: 'averagePrice', label: 'Prix de vente conseillé' }
   ];
 
-<<<<<<< HEAD
-  const columns = [
-    ...baseColumns,
-    ...(role === 'client' ? [] : suppliers.map((s) => ({ key: `pv_${s}`, label: `PV ${s}` }))),
-  ];
-
-  useEffect(() => {
-    const allKeys = role === 'client'
-      ? baseColumns.map((c) => c.key)
-      : [...baseColumns.map((c) => c.key), ...suppliers.map((s) => `pv_${s}`)];
-    setVisibleColumns(allKeys);
-  }, [suppliers, role]);
-=======
   const columns = useMemo(
     () =>
       [
@@ -85,7 +72,7 @@
   useEffect(() => {
     setVisibleColumns(columns.map((c) => c.key));
   }, [columns]);
->>>>>>> 2b56c2eb
+
 
   useEffect(() => {
     fetchProductPriceSummary()
