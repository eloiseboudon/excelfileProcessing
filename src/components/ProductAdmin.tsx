--- conflicted
+++ resolved
@@ -169,7 +169,6 @@
             />
             <select
               value={p.brand_id ?? ''}
-<<<<<<< HEAD
               onChange={(e) =>
                 handleChange(
                   p.id,
@@ -177,10 +176,7 @@
                   e.target.value === '' ? null : Number(e.target.value)
                 )
               }
-=======
-              onChange={(e) => handleChange(p.id, 'brand_id', Number(e.target.value === '' ? null : Number(e.target.value)
-              ))}
->>>>>>> 93ed56cb
+
               className="px-2 py-1 bg-zinc-700 rounded"
             >
               <option value="">null</option>
@@ -190,7 +186,6 @@
             </select>
             <select
               value={p.memory_id ?? ''}
-<<<<<<< HEAD
               onChange={(e) =>
                 handleChange(
                   p.id,
@@ -198,10 +193,7 @@
                   e.target.value === '' ? null : Number(e.target.value)
                 )
               }
-=======
-              onChange={(e) => handleChange(p.id, 'memory_id', Number(e.target.value === '' ? null : Number(e.target.value)
-              ))}
->>>>>>> 93ed56cb
+
               className="px-2 py-1 bg-zinc-700 rounded"
             >
               <option value="">null</option>
@@ -211,7 +203,6 @@
             </select>
             <select
               value={p.color_id ?? ''}
-<<<<<<< HEAD
               onChange={(e) =>
                 handleChange(
                   p.id,
@@ -219,10 +210,7 @@
                   e.target.value === '' ? null : Number(e.target.value)
                 )
               }
-=======
-              onChange={(e) => handleChange(p.id, 'color_id', Number(e.target.value === '' ? null : Number(e.target.value)
-              ))}
->>>>>>> 93ed56cb
+
               className="px-2 py-1 bg-zinc-700 rounded"
             >
               <option value="">null</option>
@@ -232,7 +220,6 @@
             </select>
             <select
               value={p.type_id ?? ''}
-<<<<<<< HEAD
               onChange={(e) =>
                 handleChange(
                   p.id,
@@ -240,10 +227,7 @@
                   e.target.value === '' ? null : Number(e.target.value)
                 )
               }
-=======
-              onChange={(e) => handleChange(p.id, 'type_id', Number(e.target.value === '' ? null : Number(e.target.value)
-              ))}
->>>>>>> 93ed56cb
+
               className="px-2 py-1 bg-zinc-700 rounded"
             >
               <option value="">null</option>
