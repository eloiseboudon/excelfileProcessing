--- conflicted
+++ resolved
@@ -1,9 +1,8 @@
 import React, { useEffect, useState } from 'react';
 import { ArrowLeft } from 'lucide-react';
-<<<<<<< HEAD
 import { fetchProductCalculations } from '../api';
 import WeekToolbar from './WeekToolbar';
-=======
+
 import {
   fetchProductCalculations,
   fetchBrands,
@@ -11,7 +10,6 @@
   fetchMemoryOptions,
   fetchDeviceTypes,
 } from '../api';
->>>>>>> 341537f6
 
 interface ProductCalculation {
   [key: string]: string | number | null;
