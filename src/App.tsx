--- conflicted
+++ resolved
@@ -1,12 +1,6 @@
-<<<<<<< HEAD
 import React, { useState, useMemo } from 'react';
 import { Calculator, Palette, Settings } from 'lucide-react';
 import { fetchProducts, refreshProduction, refreshProductionByWeek } from './api';
-=======
-import React, { useState } from 'react';
-import { Calculator, Palette } from 'lucide-react';
-import { fetchProducts } from './api';
->>>>>>> ac4462b0
 import ProcessingPage from './components/ProcessingPage';
 import FormattingPage from './components/FormattingPage';
 import AdminPage from './components/AdminPage';
