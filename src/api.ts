--- conflicted
+++ resolved
@@ -65,11 +65,8 @@
   return { blob, filename };
 }
 
-<<<<<<< HEAD
+
 export async function fectSuppliers() {
-=======
-export async function fetchSuppliers() {
->>>>>>> 2e3b8f12
   const res = await fetch(`${API_BASE}/suppliers`);
   if (!res.ok) {
     throw new Error("Erreur lors du chargement des suppliers");
